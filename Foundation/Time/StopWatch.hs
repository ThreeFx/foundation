--- conflicted
+++ resolved
@@ -10,7 +10,6 @@
 import Foundation.Primitive.Imports
 import Foundation.Primitive.Types.OffsetSize
 import Foundation.Primitive.Types.Ptr
-import Foundation.System.Bindings.Time
 import Foundation.Time.Types
 import Foundation.Primitive.Block.Mutable
 import Foundation.Numerical
@@ -19,18 +18,14 @@
 #if defined(mingw32_HOST_OS)
 import System.Win32.Time
 import Foundation.Primitive.Monad
-<<<<<<< HEAD
+import Foundation.Primitive.IntegralConv
 import System.IO.Unsafe
 #elif defined(darwin_HOST_OS)
-=======
-import Foundation.Primitive.IntegralConv
-#elif defined(__APPLE__)
->>>>>>> 3747442f
 import Foundation.System.Bindings.Macos
-import Foundation.IO.Terminal
 import Foundation.Primitive.IntegralConv
 import System.IO.Unsafe
 #else
+import Foundation.System.Bindings.Time
 import Foundation.Primitive.Monad
 #endif
 
@@ -61,8 +56,8 @@
     p   <- mutableGetAddr mti 
     sysMacos_timebase_info (castPtr p)
     let p32 = castPtr p :: Ptr Word32
-    !n <- peek (p `ptrPlus` ofs_MachTimebaseInfo_numer)
-    !d <- peek (p `ptrPlus` ofs_MachTimebaseInfo_denom)
+    !n <- peek (p32 `ptrPlus` ofs_MachTimebaseInfo_numer)
+    !d <- peek (p32 `ptrPlus` ofs_MachTimebaseInfo_denom)
     -- touch mti ..
     pure (integralUpsize n, integralUpsize d)
 {-# NOINLINE initPrecise #-}
